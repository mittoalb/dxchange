--- conflicted
+++ resolved
@@ -874,8 +874,6 @@
     return tomo, flat, dark, theta
 
 
-<<<<<<< HEAD
-=======
 def read_dx(fname, exchange_rank=0, proj=None, sino=None, dtype=None):
     """
     Read data exchange standard data format.
@@ -944,9 +942,7 @@
 
     return tomo, flat, dark, theta, meta
 
-
->>>>>>> c0e87528
-
+  
 def read_aus_microct(fname, ind_tomo, ind_flat, ind_dark, proj=None, sino=None):
     """
     Read Australian Synchrotron micro-CT standard data format.
