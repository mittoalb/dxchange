#!/usr/bin/env python
# -*- coding: utf-8 -*-

# #########################################################################
# Copyright (c) 2015, UChicago Argonne, LLC. All rights reserved.         #
#                                                                         #
# Copyright 2015. UChicago Argonne, LLC. This software was produced       #
# under U.S. Government contract DE-AC02-06CH11357 for Argonne National   #
# Laboratory (ANL), which is operated by UChicago Argonne, LLC for the    #
# U.S. Department of Energy. The U.S. Government has rights to use,       #
# reproduce, and distribute this software.  NEITHER THE GOVERNMENT NOR    #
# UChicago Argonne, LLC MAKES ANY WARRANTY, EXPRESS OR IMPLIED, OR        #
# ASSUMES ANY LIABILITY FOR THE USE OF THIS SOFTWARE.  If software is     #
# modified to produce derivative works, such modified software should     #
# be clearly marked, so as not to confuse it with the version available   #
# from ANL.                                                               #
#                                                                         #
# Additionally, redistribution and use in source and binary forms, with   #
# or without modification, are permitted provided that the following      #
# conditions are met:                                                     #
#                                                                         #
#     * Redistributions of source code must retain the above copyright    #
#       notice, this list of conditions and the following disclaimer.     #
#                                                                         #
#     * Redistributions in binary form must reproduce the above copyright #
#       notice, this list of conditions and the following disclaimer in   #
#       the documentation and/or other materials provided with the        #
#       distribution.                                                     #
#                                                                         #
#     * Neither the name of UChicago Argonne, LLC, Argonne National       #
#       Laboratory, ANL, the U.S. Government, nor the names of its        #
#       contributors may be used to endorse or promote products derived   #
#       from this software without specific prior written permission.     #
#                                                                         #
# THIS SOFTWARE IS PROVIDED BY UChicago Argonne, LLC AND CONTRIBUTORS     #
# "AS IS" AND ANY EXPRESS OR IMPLIED WARRANTIES, INCLUDING, BUT NOT       #
# LIMITED TO, THE IMPLIED WARRANTIES OF MERCHANTABILITY AND FITNESS       #
# FOR A PARTICULAR PURPOSE ARE DISCLAIMED. IN NO EVENT SHALL UChicago     #
# Argonne, LLC OR CONTRIBUTORS BE LIABLE FOR ANY DIRECT, INDIRECT,        #
# INCIDENTAL, SPECIAL, EXEMPLARY, OR CONSEQUENTIAL DAMAGES (INCLUDING,    #
# BUT NOT LIMITED TO, PROCUREMENT OF SUBSTITUTE GOODS OR SERVICES;        #
# LOSS OF USE, DATA, OR PROFITS; OR BUSINESS INTERRUPTION) HOWEVER        #
# CAUSED AND ON ANY THEORY OF LIABILITY, WHETHER IN CONTRACT, STRICT      #
# LIABILITY, OR TORT (INCLUDING NEGLIGENCE OR OTHERWISE) ARISING IN       #
# ANY WAY OUT OF THE USE OF THIS SOFTWARE, EVEN IF ADVISED OF THE         #
# POSSIBILITY OF SUCH DAMAGE.                                             #
# #########################################################################

"""
Module for importing data files.
"""

from __future__ import (absolute_import, division, print_function,
                        unicode_literals)

import numpy as np
import six
import os
import h5py
import logging
import re
import math
import struct
from contextlib import contextmanager
import dxchange.writer as writer
from dxchange.dtype import empty_shared_array
import warnings
import functools
import tifffile
import scipy.misc as sm
<<<<<<< HEAD
import cv2
=======
import pandas as pd
from itertools import cycle
from io import StringIO
>>>>>>> d807b811

__author__ = "Doga Gursoy, Francesco De Carlo"
__copyright__ = "Copyright (c) 2015-2016, UChicago Argonne, LLC."
__version__ = "0.1.0"
__docformat__ = 'restructuredtext en'
__all__ = ['read_edf',
           'read_hdf5',
           'read_netcdf4',
           'read_npy',
           'read_spe',
           'read_fits',
           'read_tiff',
           'read_tiff_stack',
           'read_xrm',
           'read_xrm_stack',
           'read_aps_1id_metafile',
           'read_txrm',
           'read_hdf5_stack',
           'read_file_list']

logger = logging.getLogger(__name__)


def _check_import(modname):
    try:
        return __import__(modname)
    except ImportError:
        logger.warn(modname + ' module not found')
        return None

# Optional dependencies.
spefile = _check_import('spefile')
netCDF4 = _check_import('netCDF4')
EdfFile = _check_import('EdfFile')
astropy = _check_import('astropy')
olefile = _check_import('olefile')

# FIXME: raise exception would make more sense, also not sure an extension check
# is very useful, unless we are automatically mapping an extension to a
# function.
def _check_read(fname):
    known_extensions = ['.edf', '.tiff', '.tif', '.h5', '.hdf', '.npy', '.nc', '.xrm',
                        '.txrm', '.txm', '.xmt']
    if not isinstance(fname, six.string_types):
        logger.error('File name must be a string')
    else:
        if writer.get_extension(fname) not in known_extensions:
            logger.error('Unknown file extension')
    return os.path.abspath(fname)


def read_tiff(fname, slc=None, angle=None):
    """
    Read data from tiff file.

    Parameters
    ----------
    fname : str
        String defining the path of file or file name.
    slc : sequence of tuples, optional
        Range of values for slicing data in each axis.
        ((start_1, end_1, step_1), ... , (start_N, end_N, step_N))
        defines slicing parameters for each axis of the data matrix.
    angle: angle in degree(+ ccw), optional
        angle of rotation after open the image.   

    Returns
    -------
    ndarray
        Output 2D image.
    """
    fname = _check_read(fname)
    try:
        _arr = tifffile.imread(fname, out='memmap')
    except IOError:
        logger.error('No such file or directory: %s', fname)
        return False
    if (angle is None) or (angle==0.0):
        arr = _slice_array(_arr, slc)
    else:
        scaling = 1
        # grab the dimensions of the image and then determine the center
        (h, w) = _arr.shape[:2]
        (cX, cY) = (w // 2, h // 2)
        # grab the rotation matrix, then grab the sine and cosine
        # (i.e., the rotation components of the matrix)
        M = cv2.getRotationMatrix2D((cX, cY), angle, scaling)
        # perform the actual rotation and return the image
        arr = cv2.warpAffine(_arr, M, (w, h))

        arr = _slice_array(arr, slc)

    _log_imported_data(fname, arr)
    return arr


def read_tiff_stack(fname, ind, digit=None, slc=None, angle=None):
    """
    Read data from stack of tiff files in a folder.

    Parameters
    ----------
    fname : str
        One of the file names in the tiff stack.
    ind : list of int
        Indices of the files to read.
    digit : int
        (Deprecated) Number of digits used in indexing stacked files.
    slc : sequence of tuples, optional
        Range of values for slicing data in each axis.
        ((start_1, end_1, step_1), ... , (start_N, end_N, step_N))
        defines slicing parameters for each axis of the data matrix.
    angle: angle to rotate after reading the tiff image

    Returns
    -------
    ndarray
        Output 3D image.
    """
    fname = _check_read(fname)
    list_fname = _list_file_stack(fname, ind, digit)

    arr = _init_arr_from_stack(list_fname[0], len(ind), slc)
    for m, fname in enumerate(list_fname):
        arr[m] = read_tiff(fname, slc, angle)
    _log_imported_data(fname, arr)
    return arr


def read_xrm(fname, slice_range=None):
    """
    Read data from xrm file.

    Parameters
    ----------
    fname : str
        String defining the path of file or file name.
    slice_range : sequence of tuples, optional
        Range of values for slicing data in each axis.
        ((start_1, end_1, step_1), ... , (start_N, end_N, step_N))
        defines slicing parameters for each axis of the data matrix.

    Returns
    -------
    ndarray
        Output 2D image.
    """
    fname = _check_read(fname)
    try:
        ole = olefile.OleFileIO(fname)
    except IOError:
        print('No such file or directory: %s', fname)
        return False

    metadata = read_ole_metadata(ole)

    if slice_range is None:
        slice_range = (slice(None), slice(None))
    else:
        slice_range = _make_slice_object_a_tuple(slice_range)

    stream = ole.openstream("ImageData1/Image1")
    data = stream.read()

    data_type = _get_ole_data_type(metadata)
    data_type = data_type.newbyteorder('<')

    arr = np.reshape(
        np.fromstring(data, data_type),
        (
            metadata["image_width"],
            metadata["image_height"]
        )
    )[slice_range]

    _log_imported_data(fname, arr)

    ole.close()
    return arr, metadata

#  Should slc just take over what ind is doing here?
def read_xrm_stack(fname, ind, slc=None):
    """
    Read data from stack of xrm files in a folder.

    Parameters
    ----------
    fname : str
        One of the file names in the tiff stack.
    ind : list of int
        Indices of the files to read.
    slc : sequence of tuples, optional
        Range of values for slicing data in each axis.
        ((start_1, end_1, step_1), ... , (start_N, end_N, step_N))
        defines slicing parameters for each axis of the data matrix.

    Returns
    -------
    ndarray
        Output 3D image.
    """
    fname = _check_read(fname)
    list_fname = _list_file_stack(fname, ind)

    number_of_images = len(ind)
    arr, metadata = _init_ole_arr_from_stack(
        list_fname[0], number_of_images, slc)
    del metadata["thetas"][0]
    del metadata["x_positions"][0]
    del metadata["y_positions"][0]
    del metadata["z_positions"][0]

    for m, fname in enumerate(list_fname):
        arr[m], angle_metadata = read_xrm(fname, slc)
        metadata["thetas"].append(angle_metadata["thetas"][0])
        metadata["x_positions"].append(angle_metadata["x_positions"][0])
        metadata["y_positions"].append(angle_metadata["y_positions"][0])
        metadata["z_positions"].append(angle_metadata["z_positions"][0])

    _log_imported_data(fname, arr)
    return arr, metadata


def read_aps_1id_metafile(metafn):
    """
    Parse log file generated at APS 1-ID

    Parameters
    ----------
    metafn : str
        Path to metafile of the experiment

    Returns
    -------
    dataframe
        Metadata stored as Pandas DataFrame.
    """
    # use pandas to organize metadata
    with open(metafn) as f:
        rawlines = f.readlines()

    # locate each layer
    # - each layer much have a head start with "Beginning of tomography"
    # - failed layer does not contain "End of the full scan"
    scan_head_ln = [i for i, line in enumerate(rawlines) 
                      if "Beginning of tomography" in line] + [len(rawlines)]
    layers_lns = list(zip(scan_head_ln[0:-1], scan_head_ln[1:]))
    layers_isValid = [ ( "End of the full scan" in "".join(rawlines[lns[0]:lns[1]]) ) 
                       for i, lns in enumerate(layers_lns)]
    
    # parse each layer into DataFrames
    dfs = []
    for layerID, lns in enumerate(layers_lns):
        # skip over the incomplete layer
        if not layers_isValid[layerID]: continue

        # init meta line as None
        # NOTE:
        #    These meta string might or might not present in the meta file,
        #    depending on runtime settings
        path = None
        prefix = None
        energy = None
        image_type = None
        tomo_metastr = None

        # prep for current layer
        layer_rawlines = rawlines[lns[0]:lns[1]]
        cycled_imgtypes = cycle(['pre_white', 
                                 'still', 
                                 'post_white', 
                                 'post_dark',
                                 ])

        # iterate through each line
        for i in range(len(layer_rawlines)):
            ln = layer_rawlines[i]

            # the format of the metadata file requires hard coding...
            if "num    nSeq" not in ln:
                # layer meta?
                # -- metastr seems important, so I keep the whole string for 
                #    each individual img for now
                #    However, this is definitely not a good practice in the 
                #    long run.
                if ":" in ln:
                    entry_key = ln.split(":")[0]
                    entry = ":".join(ln.split(":")[1:]).strip()
                    if entry_key.lower() == 'Path'.lower():
                        path = entry
                    elif entry_key.lower() == 'Image prefix'.lower():
                        prefix = entry
                    elif entry_key.lower() == "Energy (keV)".lower():
                        energy = float(entry)
                    elif entry_key.lower() == "New omega position".lower():
                        image_type = next(cycled_imgtypes)
                    elif entry_key.lower() == "tomo_metastr".lower():
                        tomo_metastr = entry
                    else:
                        continue
            else:
                # this is the start of an image meta info block
                block_start = i
                while(True):
                    i = i+1
                    if layer_rawlines[i] == "\n":
                        block_end = i
                        break
                # construct a dataframe from the block 
                # -- the date time column contains single white space, which 
                #    makes it impossible to directly use white space as the 
                #    delimenator.  Here we replace all 2+ white space with 
                #    tab so that later Pandas can easily identify each column
                image_block = [re.sub("  +", "\t", line.strip()) 
                               for line in layer_rawlines[block_start:block_end]]

                # construct the dataframe
                df = pd.read_csv(StringIO("\n".join(image_block)), sep='\t')
                # -- having layerID makes it easier to see what went wrong 
                #    during the experiment by directly locating the corrupted 
                #    layer
                df['layerID']     = layerID  
                df['path']        = path
                df['energy(kev)'] = energy
                df['prefix']      = prefix
                df['type']        = image_type
                df['metastr']     = tomo_metastr
                # now convert the time to datetime object
                df['Date'] = pd.to_datetime(df['Date'], 
                                            infer_datetime_format=True,
                                           )

                dfs.append(df)
                
    return pd.concat(dfs, ignore_index=True)


def read_txrm(file_name, slice_range=None):
    """
    Read data from a .txrm file, a compilation of .xrm files.

    Parameters
    ----------
    file_name : str
        String defining the path of file or file name.
    slice_range : sequence of tuples, optional
        Range of values for slicing data in each axis.
        ((start_1, end_1, step_1), ... , (start_N, end_N, step_N))
        defines slicing parameters for each axis of the data matrix.

    Returns
    -------
    ndarray
        Array of 2D images.

    dictionary
        Dictionary of metadata.
    """
    file_name = _check_read(file_name)
    try:
        ole = olefile.OleFileIO(file_name)
    except IOError:
        print('No such file or directory: %s', file_name)
        return False

    metadata = read_ole_metadata(ole)

    array_of_images = np.empty(
        _shape_after_slice(
            (
                metadata["number_of_images"],
                metadata["image_height"],
                metadata["image_width"],
            ),
            slice_range
        ),
        dtype=np.float32
    )

    if slice_range is None:
        slice_range = (slice(None), slice(None), slice(None))
    else:
        slice_range = _make_slice_object_a_tuple(slice_range)

    for i in range(*slice_range[0].indices(metadata["number_of_images"])):
        img_string = "ImageData{}/Image{}".format(
            int(np.ceil((i + 1) / 100.0)), int(i + 1))
        array_of_images[i] = _read_ole_image(ole, img_string, metadata)[slice_range[1:]]

    reference = metadata['reference']
    if reference is not None:
        metadata['reference'] = reference[slice_range[1:]]

    _log_imported_data(file_name, array_of_images)

    ole.close()
    return array_of_images, metadata


def read_txm(file_name, slice_range=None):
    """
    Read data from a .txm file, the reconstruction file output
    by Zeiss software.

    Parameters
    ----------
    file_name : str
        String defining the path of file or file name.
    slice_range : sequence of tuples, optional
        Range of values for slicing data in each axis.
        ((start_1, end_1, step_1), ... , (start_N, end_N, step_N))
        defines slicing parameters for each axis of the data matrix.

    Returns
    -------
    ndarray
        Array of 2D images.

    dictionary
        Dictionary of metadata.
    """

    return read_txrm(file_name, slice_range)


def read_ole_metadata(ole):
    """
    Read metadata from an xradia OLE file (.xrm, .txrm, .txm).

    Parameters
    ----------
    ole : OleFileIO instance
        An ole file to read from.

    Returns
    -------
    tuple
        A tuple of image metadata.
    """

    number_of_images = _read_ole_value(ole, "ImageInfo/NoOfImages", "<I")

    metadata = {
        'facility': _read_ole_value(ole, 'SampleInfo/Facility', '<50s'),
        'image_width': _read_ole_value(ole, 'ImageInfo/ImageWidth', '<I'),
        'image_height': _read_ole_value(ole, 'ImageInfo/ImageHeight', '<I'),
        'data_type': _read_ole_value(ole, 'ImageInfo/DataType', '<1I'),
        'number_of_images': number_of_images,
        'pixel_size': _read_ole_value(ole, 'ImageInfo/pixelsize', '<f'),
        'reference_filename': _read_ole_value(ole, 'ImageInfo/referencefile', '<260s'),
        'reference_data_type': _read_ole_value(ole, 'referencedata/DataType', '<1I'),   
        # NOTE: converting theta to radians from degrees
        'thetas': _read_ole_arr(
            ole, 'ImageInfo/Angles', "<{0}f".format(number_of_images)) * np.pi / 180.,
        'x_positions': _read_ole_arr(
            ole, 'ImageInfo/XPosition', "<{0}f".format(number_of_images)),
        'y_positions': _read_ole_arr(
            ole, 'ImageInfo/YPosition', "<{0}f".format(number_of_images)),
        'z_positions': _read_ole_arr(
            ole, 'ImageInfo/ZPosition', "<{0}f".format(number_of_images)),
        'x-shifts': _read_ole_arr(
            ole, 'alignment/x-shifts', "<{0}f".format(number_of_images)),
        'y-shifts': _read_ole_arr(
            ole, 'alignment/y-shifts', "<{0}f".format(number_of_images))
    }
    # special case to remove trailing null characters
    reference_filename = _read_ole_value(ole, 'ImageInfo/referencefile', '<260s')
    if reference_filename is not None:
        for i in range(len(reference_filename)):
            if reference_filename[i] == '\x00':
                #null terminate
                reference_filename = reference_filename[:i]
                break
    metadata['reference_filename'] = reference_filename
    if ole.exists('referencedata/image'):
        reference = _read_ole_image(ole, 'referencedata/image', metadata, metadata['reference_data_type'])
    else:
        reference = None
    metadata['reference'] = reference
    return metadata


def _log_imported_data(fname, arr):
    logger.debug('Data shape & type: %s %s', arr.shape, arr.dtype)
    logger.info('Data successfully imported: %s', fname)


def _init_arr_from_stack(fname, number_of_files, slc):
    """
    Initialize numpy array from files in a folder.
    """
    _arr = read_tiff(fname, slc)
    size = (number_of_files, _arr.shape[0], _arr.shape[1])
    logger.debug('Data initialized with size: %s', size)
    return np.empty(size, dtype=_arr.dtype)


def _init_ole_arr_from_stack(fname, number_of_files, slc):
    """
    Initialize numpy array from files in a folder.
    """
    _arr, metadata = read_xrm(fname, slc)
    size = (number_of_files, _arr.shape[0], _arr.shape[1])
    logger.debug('Data initialized with size: %s', size)
    return np.empty(size, dtype=_arr.dtype), metadata


def _get_ole_data_type(metadata, datatype=None):
    # 10 float; 5 uint16 (unsigned 16-bit (2-byte) integers)
    if datatype is None:
        datatype = metadata["data_type"]
    if datatype == 10:
        return np.dtype(np.float32)
    elif datatype == 5:
        return np.dtype(np.uint16)
    else:
        raise Exception("Unsupport XRM datatype: %s" % str(datatype))


def read_edf(fname, slc=None):
    """
    Read data from edf file.

    Parameters
    ----------
    fname : str
        String defining the path of file or file name.
    slc : sequence of tuples, optional
        Range of values for slicing data in each axis.
        ((start_1, end_1, step_1), ... , (start_N, end_N, step_N))
        defines slicing parameters for each axis of the data matrix.

    Returns
    -------
    ndarray
        Data.
    """
    try:
        fname = _check_read(fname)
        f = EdfFile.EdfFile(fname, access='r')
        d = f.GetStaticHeader(0)
        arr = np.empty((f.NumImages, int(d['Dim_2']), int(d['Dim_1'])))
        for i in range(arr.shape[0]):
            arr[i::] = f.GetData(i)
        arr = _slice_array(arr, slc)
    except KeyError:
        logger.error('Unrecognized EDF data format')
        arr = None
    _log_imported_data(fname, arr)
    return arr


def read_dx_dims(fname, dataset):
    """
    Read array size of a specific group of Data Exchange file.
    Parameters
    ----------
    fname : str
        String defining the path of file or file name.
    dataset : str
        Path to the dataset inside hdf5 file where data is located.
    Returns
    -------
    ndarray
        Data set size.
    """

    grp = '/'.join(['exchange', dataset])

    with h5py.File(fname, "r") as f:
        try:
            data = f[grp]
        except KeyError:
            return None

        shape = data.shape

    return shape

def read_hdf5(fname, dataset, slc=None, dtype=None, shared=False):
    """
    Read data from hdf5 file from a specific group.

    Parameters
    ----------
    fname : str
        String defining the path of file or file name.
    dataset : str
        Path to the dataset inside hdf5 file where data is located.
    slc : sequence of tuples, optional
        Range of values for slicing data in each axis.
        ((start_1, end_1, step_1), ... , (start_N, end_N, step_N))
        defines slicing parameters for each axis of the data matrix.
    dtype : numpy datatype (optional)
        Convert data to this datatype on read if specified.
    shared : bool (optional)
        If True, read data into shared memory location.  Defaults to True.

    Returns
    -------
    ndarray
        Data.
    """
    try:
        fname = _check_read(fname)
        with h5py.File(fname, "r") as f:
            try:
                data = f[dataset]
            except KeyError:
                # NOTE: I think it would be better to raise an exception here.
                logger.error('Unrecognized hdf5 dataset: "%s"' %
                             (str(dataset)))
                return None
            shape = _shape_after_slice(data.shape, slc)
            if dtype is None:
                dtype = data.dtype
            if shared:
                arr = empty_shared_array(shape, dtype)
            else:
                arr = np.empty(shape, dtype)
            data.read_direct(arr, _make_slice_object_a_tuple(slc))
    except KeyError:
        return None
    _log_imported_data(fname, arr)
    return arr


def read_netcdf4(fname, group, slc=None):
    """
    Read data from netcdf4 file from a specific group.

    Parameters
    ----------
    fname : str
        String defining the path of file or file name.
    group : str
        Variable name where data is stored.
    slc : sequence of tuples, optional
        Range of values for slicing data in each axis.
        ((start_1, end_1, step_1), ... , (start_N, end_N, step_N))
        defines slicing parameters for each axis of the data matrix.

    Returns
    -------
    ndarray
        Data.
    """
    fname = _check_read(fname)
    f = netCDF4.Dataset(fname, 'r')
    try:
        arr = f.variables[group]
    except KeyError:
        f.close()
        logger.error('Unrecognized netcdf4 group')
        return None
    arr = _slice_array(arr, slc)
    f.close()
    _log_imported_data(fname, arr)
    return arr


def read_npy(fname, slc=None):
    """
    Read binary data from a ``.npy`` file.

    Parameters
    ----------
    fname : str
        String defining the path of file or file name.
    slc : sequence of tuples, optional
        Range of values for slicing data in each axis.
        ((start_1, end_1, step_1), ... , (start_N, end_N, step_N))
        defines slicing parameters for each axis of the data matrix.

    Returns
    -------
    ndarray
        Data.
    """
    fname = _check_read(fname)
    arr = np.load(fname)
    arr = _slice_array(arr, slc)
    _log_imported_data(fname, arr)
    return arr


def read_spe(fname, slc=None):
    """
    Read data from spe file.

    Parameters
    ----------
    fname : str
        String defining the path of file or file name.
    slc : sequence of tuples, optional
        Range of values for slicing data in each axis.
        ((start_1, end_1, step_1), ... , (start_N, end_N, step_N))
        defines slicing parameters for each axis of the data matrix.

    Returns
    -------
    ndarray
        Data.
    """
    fname = _check_read(fname)
    f = spefile.PrincetonSPEFile(fname)
    arr = f.getData()
    arr = _slice_array(arr, slc)
    _log_imported_data(fname, arr)
    return arr


def _make_slice_object_a_tuple(slc):
    """
    Fix up a slc object to be tuple of slices.
    slc = None returns None
    slc is container and each element is converted into a slice object

    Parameters
    ----------
    slc : None or sequence of tuples
        Range of values for slicing data in each axis.
        ((start_1, end_1, step_1), ... , (start_N, end_N, step_N))
        defines slicing parameters for each axis of the data matrix.
    """
    if slc is None:
        return None  # need arr shape to create slice
    fixed_slc = list()
    for s in slc:
        if not isinstance(s, slice):
            # create slice object
            if s is None or isinstance(s, int):
                # slice(None) is equivalent to np.s_[:]
                # numpy will return an int when only an int is passed to
                # np.s_[]
                s = slice(s)
            else:
                s = slice(*s)
        fixed_slc.append(s)
    return tuple(fixed_slc)


def read_fits(fname, fixdtype=True):
    """
    Read data from fits file.

    Parameters
    ----------
    fname : str
        String defining the path of file or file name.

    Returns
    -------
    ndarray
        Data.
    """
    # NOTE:
    # at astropy 1.0.5, it is necessary to fix the dtype
    # but at 1.1.1, it seems unnecessary
    def _getDataType(path):
        bitpix = _readBITPIX(path)
        if bitpix > 0:
            dtype = 'uint%s' % bitpix
        elif bitpix <= -32:
            dtype = 'float%s' % -bitpix
        else:
            dtype = 'int%s' % -bitpix
        return dtype

    def _readBITPIX(path):
        # astropy fits reader has a problem
        # have to read BITPIX from the fits file directly
        stream = open(path, 'rb')
        while True:
            line = stream.read(80).decode("utf-8")
            if line.startswith('BITPIX'):
                value = line.split('/')[0].split('=')[1].strip()
                value = int(value)
                break
            continue
        stream.close()
        return value

    from astropy.io import fits
    f = fits.open(fname)
    arr = f[0].data
    f.close()
    if fixdtype:
        dtype = _getDataType(fname)
        if dtype:
            arr = np.array(arr, dtype=dtype)
    _log_imported_data(fname, arr)
    return arr


def _slice_array(arr, slc):
    """
    Perform slicing on ndarray.

    Parameters
    ----------
    arr : ndarray
        Input array to be sliced.
    slc : sequence of tuples
        Range of values for slicing data in each axis.
        ((start_1, end_1, step_1), ... , (start_N, end_N, step_N))
        defines slicing parameters for each axis of the data matrix.

    Returns
    -------
    ndarray
        Sliced array.
    """
    if slc is None:
        logger.debug('No slicing applied to image')
        return arr[:]
    axis_slice = _make_slice_object_a_tuple(slc)
    logger.debug('Data sliced according to: %s', axis_slice)
    return arr[axis_slice]


def _shape_after_slice(shape, slc):
    """
    Return the calculated shape of an array after it has been sliced.
    Only handles basic slicing (not advanced slicing).

    Parameters
    ----------
    shape : tuple of ints
        Tuple of ints defining the ndarray shape
    slc : tuple of slices
        Object representing a slice on the array.  Should be one slice per
        dimension in shape.

    """
    if slc is None:
        return shape
    new_shape = list(shape)
    slc = _make_slice_object_a_tuple(slc)
    for m, s in enumerate(slc):
        # indicies will perform wrapping and such for the shape
        start, stop, step = s.indices(shape[m])
        new_shape[m] = int(math.ceil((stop - start) / float(step)))
        if new_shape[m] < 0:
            new_shape[m] = 0
    return tuple(new_shape)


def _list_file_stack(fname, ind, digit=None):
    """
    Return a stack of file names in a folder as a list.

    Parameters
    ----------
    fname : str
        String defining the path of file or file name.
    ind : list of int
        Indices of the files to read.
    digit : int
        Deprecated input for the number of digits in all indexes
        of the stacked files.
    """

    if digit is not None:
        warnings.warn(("The 'digit' argument is deprecated and no longer used."
                      "  It may be removed completely in a later version."),
                      FutureWarning)

    body = writer.get_body(fname)
    body, digits = writer.remove_trailing_digits(body)

    ext = writer.get_extension(fname)
    list_fname = []
    for m in ind:
        counter_string = str(m).zfill(digits)
        list_fname.append(body + counter_string + ext)
    return list_fname


@contextmanager
def find_dataset_group(fname):
    """
    Finds the group name containing the stack of projections datasets within
    an ALS BL8.3.2 hdf5 file  containing a stack of images

    Parameters
    ----------
    fname : str
        String defining the path of file or file name.

    Returns
    -------
    h5py.Group
    """
    with h5py.File(fname, 'r') as h5object:
        yield _find_dataset_group(h5object)


def _find_dataset_group(h5object):
    """
    Finds the group name containing the stack of projections datasets within
    an ALS BL8.3.2 hdf5 file  containing a stack of images
    """

    # Only one root key means only one dataset in BL8.3.2 current format
    keys = list(h5object.keys())
    if len(keys):
        if isinstance(h5object[keys[0]], h5py.Group):
            group_keys = list(h5object[keys[0]].keys())
            if isinstance(h5object[keys[0]][group_keys[0]], h5py.Dataset):
                return h5object[keys[0]]
            else:
                return _find_dataset_group(h5object[keys[0]])
        else:
            raise Exception('HDF5 Group with dataset stack not found')
    else:
        raise Exception('HDF5 Group with dataset stack not found')


def _count_proj(group, dname, nproj, digit=4, inter_bright=None):
    """
    Count the number of projections that have a specified name structure.
    Used to count the number of brights or darks in ALS BL8.3.2 hdf5 files when
    number is not present in metadata.
    """

    body = os.path.splitext(dname)[0]
    body = ''.join(body[:-digit])

    regex = re.compile('.*(' + body + ').*')
    count = len(list(filter(regex.match, list(group.keys()))))

    if inter_bright > 0:
        count = count / (nproj / inter_bright + 2)
    elif inter_bright == 0:
        count = count / 2

    return int(count)


def _map_loc(ind, loc):
    """
    Does a linear mapping of the indices where brights where taken within the
    full tomography to new indices of only those porjections which where read
    The returned list of indices is used in normalize_nn function.
    """

    loc = np.array(loc)
    low, upp = ind[0], ind[-1]
    buff = (loc[-1] - loc[0]) / len(loc)
    min_loc = low - buff
    max_loc = upp + buff
    loc = np.intersect1d(loc[loc > min_loc], loc[loc < max_loc])
    new_upp = len(ind) - 1
    loc = (new_upp * (loc - low)) // (upp - low)
    if loc[0] < 0:
        loc[0] = 0

    return np.ndarray.tolist(loc)


def _read_ole_struct(ole, label, struct_fmt):
    """
    Reads the struct associated with label in an ole file
    """
    value = None
    if ole.exists(label):
        stream = ole.openstream(label)
        data = stream.read()
        value = struct.unpack(struct_fmt, data)
    return value


def _read_ole_value(ole, label, struct_fmt):
    """
    Reads the value associated with label in an ole file
    """
    value = _read_ole_struct(ole, label, struct_fmt)
    if value is not None:
        value = value[0]
    return value


def _read_ole_arr(ole, label, struct_fmt):
    """
    Reads the numpy array associated with label in an ole file
    """
    arr = _read_ole_struct(ole, label, struct_fmt)
    if arr is not None:
        arr = np.array(arr)
    return arr


def _read_ole_image(ole, label, metadata, datatype=None):
    stream = ole.openstream(label)
    data = stream.read()
    data_type = _get_ole_data_type(metadata, datatype)
    data_type = data_type.newbyteorder('<')
    image = np.reshape(
        np.fromstring(data, data_type),
        (metadata["image_height"], metadata["image_width"], )
    )
    return image


def read_hdf5_stack(h5group, dname, ind, digit=4, slc=None, out_ind=None):
    """
    Read data from stacked datasets in a hdf5 file

    Parameters
    ----------

    fname : str
        One of the dataset names in the dataset stack

    ind : list of int
        Indices of the datasets to be read

    digit : int
        (Deprecated) Number of digits indexing the stacked datasets

    slc : {sequence, int}
        Range of values for slicing data.
        ((start_1, end_1, step_1), ... , (start_N, end_N, step_N))
        defines slicing parameters for each axis of the data matrix

    out_ind : list of int, optional
        Outer level indices for files with two levels of indexing.
        i.e. [name_000_000.tif, name_000_001.tif, ..., name_000_lmn.tif,
        name_001_lmn.tif, ..., ..., name_fgh_lmn.tif]
    """

    list_fname = _list_file_stack(dname, ind, digit)

    if out_ind is not None:
        list_fname_ = []
        for name in list_fname:
            fname = (writer.get_body(name).split('/')[-1] + '_' + digit * '0' +
                     writer.get_extension(name))
            list_fname_.extend(_list_file_stack(fname, out_ind, digit))
        list_fname = sorted(list_fname_, key=lambda x: str(x).split('_')[-1])

    for m, image in enumerate(list_fname):
        _arr = h5group[image]
        _arr = _slice_array(_arr, slc)
        if m == 0:
            dx, dy, dz = _arr.shape
            dx = len(list_fname)
            arr = np.empty((dx, dy, dz), dtype=_arr.dtype)
        arr[m] = _arr

    return arr

def read_file_list(file_list):
    """
    Read data from stack of image files in a folder.

    Parameters
    ----------

    file_list : list of str
        List of file names to read, in order
    """
    
    f = file_list[0]
    try:
        readfunc = tifffile.imread
        im = readfunc(f)
    except ValueError:
        readfunc = functools.partial(sm.imread, flatten=True)
        im = readfunc(f)
    
    if len(im.shape) != 2:
        raise ValueError('Only 2D images are supported in read_file_list')

    arr = np.zeros((len(file_list), im.shape[0], im.shape[1]), dtype=im.dtype)

    arr[0] = im
    for i, fn in enumerate(file_list[1:]):
        arr[i+1] = readfunc(fn)
    
    return arr<|MERGE_RESOLUTION|>--- conflicted
+++ resolved
@@ -68,13 +68,11 @@
 import functools
 import tifffile
 import scipy.misc as sm
-<<<<<<< HEAD
 import cv2
-=======
 import pandas as pd
 from itertools import cycle
 from io import StringIO
->>>>>>> d807b811
+
 
 __author__ = "Doga Gursoy, Francesco De Carlo"
 __copyright__ = "Copyright (c) 2015-2016, UChicago Argonne, LLC."
